--- conflicted
+++ resolved
@@ -1,31 +1,18 @@
 import luigi
-from luigi.contrib.external_program import ExternalPythonProgramTask
 import os
-<<<<<<< HEAD
-import yaml
-from datetime import datetime
 import shutil
 
 from morgoth.utils.file_utils import if_directory_not_existing_then_make
 from morgoth.utils.package_data import get_path_of_data_file
-from morgoth.utils.download_file import BackgroundDownload
-from morgoth.trigger import OpenGBMFile, GBMTriggerFile
-from morgoth.configuration import morgoth_config
 from morgoth.utils.env import get_env_value
-from morgoth.downloaders import DownloadTTEFile, DownloadTrigdat
 from morgoth.utils.result_reader import ResultReader
-
-base_dir = get_env_value("GBM_TRIGGER_DATA_DIR")
-=======
-
 from morgoth.bkg_fit_handler import BackgroundFitTTE, BackgroundFitTrigdat
 from morgoth.configuration import morgoth_config
 
-base_dir = os.environ.get("GBM_TRIGGER_DATA_DIR")
-
+base_dir = get_env_value("GBM_TRIGGER_DATA_DIR")
 n_cores_multinest = morgoth_config["multinest"]["n_cores"]
 path_to_python = morgoth_config["multinest"]["path_to_python"]
->>>>>>> 750420d7
+
 
 _gbm_detectors = (
     "n0",
@@ -68,28 +55,19 @@
         base_job = os.path.join(base_dir, self.grb_name, self.report_type, self.version)
         result_name = f"{self.report_type}_{self.version}_fit_result.yml"
 
-<<<<<<< HEAD
         return {
             'result': luigi.LocalTarget(os.path.join(base_job, result_name)),
             'post_equal_weights': luigi.LocalTarget(os.path.join(base_job, 'chains', 'post_equal_weights.dat'))
         }
-=======
-        filename = f"{self.report_type.lower()}_{self.version}_report.txt"
-        return luigi.LocalTarget(os.path.join(base_dir, self.grb_name, filename))
->>>>>>> 750420d7
+
 
     def run(self):
         out_dir = os.path.join(base_dir, self.grb_name, self.report_type, self.version, 'chains')
         if_directory_not_existing_then_make(out_dir)
         shutil.copyfile(get_path_of_data_file('post_equal_weights.dat'), os.path.join(out_dir, 'post_equal_weights.dat'))
 
-<<<<<<< HEAD
         result_path = f"{base_dir}/{self.grb_name}/{self.report_type}/{self.version}/fit_result/" \
             f"{self.grb_name}_{self.report_type}_{self.version}_loc_results.fits"
-=======
-        filename = f"{self.report_type.lower()}_{self.version}_report.txt"
-        tmp = os.path.join(base_dir, self.grb_name, filename)
->>>>>>> 750420d7
 
         result_reader = ResultReader(
             grb_name=self.grb_name,
@@ -110,22 +88,7 @@
     version = luigi.Parameter(default="v00")
 
     def requires(self):
-<<<<<<< HEAD
-        return [
-            DownloadTTEFile(grb_name=self.grb_name, version=self.version, detector=d)
-            for d in _gbm_detectors
-        ]
-
-    def output(self):
-        filename = f"tte_{self.version}_fit.txt"
-        return luigi.LocalTarget(os.path.join(base_dir, self.grb_name, filename))
-
-    def run(self):
-        filename = f"tte_{self.version}_fit.txt"
-        tmp = os.path.join(base_dir, self.grb_name, filename)
-=======
-
-        return BackgroundFitTTE(grb_name=self.grb_name, version=self.version)#[BackgroundFitTTE(grb_name=self.grb_name, version=self.version, detector=d) for d in _gbm_detectors]
+        return BackgroundFitTTE(grb_name=self.grb_name, version=self.version)
         
     def output(self):
         
@@ -133,9 +96,7 @@
         return luigi.LocalTarget(os.path.join(base_dir, self.grb_name, "fit_results", filename))
 
     def run(self):
-
         fit_script_path = f"{os.path.dirname(os.path.abspath(__file__))}/auto_loc/fit_script.py"
->>>>>>> 750420d7
 
         time_selection_file_path = os.path.join(base_dir, self.grb_name, "time_selection.yml")
 
@@ -144,26 +105,11 @@
         os.system(f"mpiexec -n {n_cores_multinest} {path_to_python} {fit_script_path} {self.grb_name} {self.version} {bkg_fit_file_path} {time_selection_file_path} tte")
 
 
-class RunBalrogTrigdat(luigi.ExternalTask):# ExternalPythonProgramTask):
+class RunBalrogTrigdat(luigi.ExternalTask):
     grb_name = luigi.Parameter()
     version = luigi.Parameter(default="v00")
-
-    #def program_args(self):
-    #    return ['./auto_loc/fit_script.py', n_cores_multinest, self.grb_name, self.version, bkg_fit_file_path, time_selection_file_path, 'trigdat', path_to_python]
     
     def requires(self):
-<<<<<<< HEAD
-        return DownloadTrigdat(grb_name=self.grb_name, version=self.version)
-
-    def output(self):
-        filename = f"trigdat_{self.version}_fit.txt"
-        return luigi.LocalTarget(os.path.join(base_dir, self.grb_name, filename))
-
-    def run(self):
-        filename = f"trigdat_{self.version}_fit.txt"
-        tmp = os.path.join(base_dir, self.grb_name, filename)
-=======
-
         return BackgroundFitTrigdat(grb_name=self.grb_name, version=self.version)
 
     def output(self):
@@ -175,8 +121,8 @@
         fit_script_path = f"{os.path.dirname(os.path.abspath(__file__))}/auto_loc/fit_script.py"
 
         time_selection_file_path = os.path.join(base_dir, self.grb_name, "time_selection.yml")
->>>>>>> 750420d7
 
         bkg_fit_file_path = os.path.join(base_dir, self.grb_name, f"bkg_fit_trigdat_{self.version}.yml")
         
         os.system(f"mpiexec -n {n_cores_multinest} {path_to_python} {fit_script_path} {self.grb_name} {self.version} {bkg_fit_file_path} {time_selection_file_path} trigdat")
+
